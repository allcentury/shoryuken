--- conflicted
+++ resolved
@@ -2,32 +2,13 @@
   module Middleware
     module Server
       class AutoExtendVisibility
-        include Util
-
         EXTEND_UPFRONT_SECONDS = 5
 
         def call(worker, queue, sqs_msg, body)
-          if sqs_msg.is_a?(Array)
-            logger.warn { "Auto extend visibility isn't supported for batch workers"  }
-            return yield
-          end
-
           timer = auto_visibility_timer(worker, queue, sqs_msg, body)
-<<<<<<< HEAD
           yield
         ensure
           timer.kill if timer
-=======
-
-          begin
-            yield
-          ensure
-            if timer
-              timer.cancel
-              @visibility_extender.terminate
-            end
-          end
->>>>>>> 087b1756
         end
 
         private
@@ -60,9 +41,7 @@
         def auto_visibility_timer(worker, queue, sqs_msg, body)
           return unless worker.class.auto_visibility_timeout?
 
-          timer = MessageVisibilityExtender.new.auto_extend(worker, queue, sqs_msg, body)
-          timer.execute
-          timer
+          MessageVisibilityExtender.new.auto_extend(worker, queue, sqs_msg, body).tap(&:execute)
         end
       end
     end
